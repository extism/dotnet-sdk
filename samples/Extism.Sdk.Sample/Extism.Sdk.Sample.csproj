--- conflicted
+++ resolved
@@ -15,11 +15,7 @@
 	</ItemGroup>
 
 	<ItemGroup>
-<<<<<<< HEAD
 		<!--<PackageReference Include="Extism.runtime.win-x64" Version="0.4.0" />-->
-=======
-		<PackageReference Include="Extism.runtime.win-x64" Version="0.7.0" />
->>>>>>> 2bfcfb2d
 	</ItemGroup>
 
 	<ItemGroup>
