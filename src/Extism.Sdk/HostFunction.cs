--- conflicted
+++ resolved
@@ -154,93 +154,6 @@
             });
     }
 
-    /// <summary>
-    /// Registers a <see cref="HostFunction"/> from a method that takes 3 parameters an returns no values. Supported parameter types:
-    /// <see cref="int"/>, <see cref="uint"/>, <see cref="long"/>, <see cref="ulong"/>, <see cref="float"/>, <see cref="double"/>
-    /// </summary>
-    /// <typeparam name="I1">Type of the first parameter. Supported parameter types: <see cref="int"/>, <see cref="uint"/>, <see cref="long"/>, <see cref="ulong"/>, <see cref="float"/>, <see cref="double"/></typeparam>
-    /// <typeparam name="I2">Type of the second parameter. Supported parameter types: <see cref="int"/>, <see cref="uint"/>, <see cref="long"/>, <see cref="ulong"/>, <see cref="float"/>, <see cref="double"/></typeparam>
-    /// <typeparam name="I3">Type of the third parameter. Supported parameter types: <see cref="int"/>, <see cref="uint"/>, <see cref="long"/>, <see cref="ulong"/>, <see cref="float"/>, <see cref="double"/></typeparam>
-    /// <param name="functionName">The literal name of the function, how it would be called from a <see cref="Plugin"/>.</param>
-    /// <param name="userdata">An opaque pointer to an object from the host, accessible on <see cref="CurrentPlugin"/>.
-    /// NOTE: it is the shared responsibility of the host and <see cref="Plugin"/> to cast/dereference this value properly.</param>
-    /// <param name="callback">The host function implementation.</param>
-    /// <returns></returns>
-    public static HostFunction FromMethod<I1, I2, I3>(
-        string functionName,
-        nint userdata,
-        Action<CurrentPlugin, I1, I2, I3> callback)
-        where I1 : struct
-        where I2 : struct
-        where I3 : struct
-    {
-        var inputTypes = new ExtismValType[] { ToExtismType<I1>(), ToExtismType<I2>() };
-        var returnType = new ExtismValType[] { };
-
-        return new HostFunction(functionName, inputTypes, returnType, userdata,
-            (CurrentPlugin plugin, Span<ExtismVal> inputs, Span<ExtismVal> outputs) =>
-            {
-                callback(plugin, GetValue<I1>(inputs[0]), GetValue<I2>(inputs[1]), GetValue<I3>(inputs[2]));
-            });
-    }
-
-    /// <summary>
-    /// Registers a <see cref="HostFunction"/> from a method that takes no parameters an returns a value. Supported return types:
-    /// <see cref="int"/>, <see cref="uint"/>, <see cref="long"/>, <see cref="ulong"/>, <see cref="float"/>, <see cref="double"/>
-    /// </summary>
-    /// <typeparam name="R">Type of the first parameter. Supported parameter types: <see cref="int"/>, <see cref="uint"/>, <see cref="long"/>, <see cref="ulong"/>, <see cref="float"/>, <see cref="double"/></typeparam>
-    /// <param name="functionName">The literal name of the function, how it would be called from a <see cref="Plugin"/>.</param>
-    /// <param name="userdata">An opaque pointer to an object from the host, accessible on <see cref="CurrentPlugin"/>.
-    /// NOTE: it is the shared responsibility of the host and <see cref="Plugin"/> to cast/dereference this value properly.</param>
-    /// <param name="callback">The host function implementation.</param>
-    /// <returns></returns>
-    public static HostFunction FromMethod<R>(
-        string functionName,
-        nint userdata,
-        Func<CurrentPlugin, R> callback)
-        where R : struct
-    {
-        var inputTypes = new ExtismValType[] { };
-        var returnType = new ExtismValType[] { ToExtismType<R>() };
-
-        return new HostFunction(functionName, inputTypes, returnType, userdata,
-            (CurrentPlugin plugin, Span<ExtismVal> inputs, Span<ExtismVal> outputs) =>
-            {
-                var value = callback(plugin);
-                SetValue(ref outputs[0], value);
-            });
-    }
-
-    /// <summary>
-    /// Registers a <see cref="HostFunction"/> from a method that takes 1 parameter an returns a value. Supported return and parameter types:
-    /// <see cref="int"/>, <see cref="uint"/>, <see cref="long"/>, <see cref="ulong"/>, <see cref="float"/>, <see cref="double"/>
-    /// </summary>
-    /// <typeparam name="I1">Type of the first parameter. Supported parameter types: <see cref="int"/>, <see cref="uint"/>, <see cref="long"/>, <see cref="ulong"/>, <see cref="float"/>, <see cref="double"/></typeparam>
-    /// <typeparam name="R">Type of the first parameter. Supported parameter types: <see cref="int"/>, <see cref="uint"/>, <see cref="long"/>, <see cref="ulong"/>, <see cref="float"/>, <see cref="double"/></typeparam>
-    /// <param name="functionName">The literal name of the function, how it would be called from a <see cref="Plugin"/>.</param>
-    /// <param name="userdata">An opaque pointer to an object from the host, accessible on <see cref="CurrentPlugin"/>.
-    /// NOTE: it is the shared responsibility of the host and <see cref="Plugin"/> to cast/dereference this value properly.</param>
-    /// <param name="callback">The host function implementation.</param>
-    /// <returns></returns>
-    public static HostFunction FromMethod<I1, R>(
-        string functionName,
-        nint userdata,
-        Func<CurrentPlugin, I1, R> callback)
-        where I1 : struct
-        where R : struct
-    {
-        var inputTypes = new ExtismValType[] { ToExtismType<I1>() };
-        var returnType = new ExtismValType[] { ToExtismType<R>() };
-
-<<<<<<< HEAD
-        return new HostFunction(functionName, inputTypes, returnType, userdata,
-            (CurrentPlugin plugin, Span<ExtismVal> inputs, Span<ExtismVal> outputs) =>
-            {
-                var value = callback(plugin, GetValue<I1>(inputs[0]));
-                SetValue(ref outputs[0], value);
-            });
-    }
-=======
         /// <summary>
         /// Registers a <see cref="HostFunction"/> from a method that takes 3 parameters an returns no values. Supported parameter types:
         /// <see cref="int"/>, <see cref="uint"/>, <see cref="long"/>, <see cref="ulong"/>, <see cref="float"/>, <see cref="double"/>
@@ -264,13 +177,68 @@
             var inputTypes = new ExtismValType[] { ToExtismType<I1>(), ToExtismType<I2>(), ToExtismType<I3>() };
             var returnType = new ExtismValType[] { };
 
-            return new HostFunction(functionName, inputTypes, returnType, userdata,
-                (CurrentPlugin plugin, Span<ExtismVal> inputs, Span<ExtismVal> outputs) =>
-                {
-                    callback(plugin, GetValue<I1>(inputs[0]), GetValue<I2>(inputs[1]), GetValue<I3>(inputs[2]));
-                });
-        }
->>>>>>> 6ffb6538
+        return new HostFunction(functionName, inputTypes, returnType, userdata,
+            (CurrentPlugin plugin, Span<ExtismVal> inputs, Span<ExtismVal> outputs) =>
+            {
+                callback(plugin, GetValue<I1>(inputs[0]), GetValue<I2>(inputs[1]), GetValue<I3>(inputs[2]));
+            });
+    }
+
+    /// <summary>
+    /// Registers a <see cref="HostFunction"/> from a method that takes no parameters an returns a value. Supported return types:
+    /// <see cref="int"/>, <see cref="uint"/>, <see cref="long"/>, <see cref="ulong"/>, <see cref="float"/>, <see cref="double"/>
+    /// </summary>
+    /// <typeparam name="R">Type of the first parameter. Supported parameter types: <see cref="int"/>, <see cref="uint"/>, <see cref="long"/>, <see cref="ulong"/>, <see cref="float"/>, <see cref="double"/></typeparam>
+    /// <param name="functionName">The literal name of the function, how it would be called from a <see cref="Plugin"/>.</param>
+    /// <param name="userdata">An opaque pointer to an object from the host, accessible on <see cref="CurrentPlugin"/>.
+    /// NOTE: it is the shared responsibility of the host and <see cref="Plugin"/> to cast/dereference this value properly.</param>
+    /// <param name="callback">The host function implementation.</param>
+    /// <returns></returns>
+    public static HostFunction FromMethod<R>(
+        string functionName,
+        nint userdata,
+        Func<CurrentPlugin, R> callback)
+        where R : struct
+    {
+        var inputTypes = new ExtismValType[] { };
+        var returnType = new ExtismValType[] { ToExtismType<R>() };
+
+        return new HostFunction(functionName, inputTypes, returnType, userdata,
+            (CurrentPlugin plugin, Span<ExtismVal> inputs, Span<ExtismVal> outputs) =>
+            {
+                var value = callback(plugin);
+                SetValue(ref outputs[0], value);
+            });
+    }
+
+    /// <summary>
+    /// Registers a <see cref="HostFunction"/> from a method that takes 1 parameter an returns a value. Supported return and parameter types:
+    /// <see cref="int"/>, <see cref="uint"/>, <see cref="long"/>, <see cref="ulong"/>, <see cref="float"/>, <see cref="double"/>
+    /// </summary>
+    /// <typeparam name="I1">Type of the first parameter. Supported parameter types: <see cref="int"/>, <see cref="uint"/>, <see cref="long"/>, <see cref="ulong"/>, <see cref="float"/>, <see cref="double"/></typeparam>
+    /// <typeparam name="R">Type of the first parameter. Supported parameter types: <see cref="int"/>, <see cref="uint"/>, <see cref="long"/>, <see cref="ulong"/>, <see cref="float"/>, <see cref="double"/></typeparam>
+    /// <param name="functionName">The literal name of the function, how it would be called from a <see cref="Plugin"/>.</param>
+    /// <param name="userdata">An opaque pointer to an object from the host, accessible on <see cref="CurrentPlugin"/>.
+    /// NOTE: it is the shared responsibility of the host and <see cref="Plugin"/> to cast/dereference this value properly.</param>
+    /// <param name="callback">The host function implementation.</param>
+    /// <returns></returns>
+    public static HostFunction FromMethod<I1, R>(
+        string functionName,
+        nint userdata,
+        Func<CurrentPlugin, I1, R> callback)
+        where I1 : struct
+        where R : struct
+    {
+        var inputTypes = new ExtismValType[] { ToExtismType<I1>() };
+        var returnType = new ExtismValType[] { ToExtismType<R>() };
+
+        return new HostFunction(functionName, inputTypes, returnType, userdata,
+            (CurrentPlugin plugin, Span<ExtismVal> inputs, Span<ExtismVal> outputs) =>
+            {
+                var value = callback(plugin, GetValue<I1>(inputs[0]));
+                SetValue(ref outputs[0], value);
+            });
+    }
 
     /// <summary>
     /// Registers a <see cref="HostFunction"/> from a method that takes 2 parameter an returns a value. Supported return and parameter types:
