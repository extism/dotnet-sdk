--- conflicted
+++ resolved
@@ -9,13 +9,8 @@
   </PropertyGroup>
 
   <ItemGroup>
-<<<<<<< HEAD
     <PackageReference Include="Extism.runtime.all" Version="1.9.0" />
-    <PackageReference Include="Microsoft.NET.Test.Sdk" Version="17.11.1" />
-=======
-    <PackageReference Include="Extism.runtime.all" Version="1.4.1" />
     <PackageReference Include="Microsoft.NET.Test.Sdk" Version="17.12.0" />
->>>>>>> 237701dc
     <PackageReference Include="Shouldly" Version="4.2.1" />
     <PackageReference Include="xunit" Version="2.9.2" />
     <PackageReference Include="xunit.runner.visualstudio" Version="2.8.2">
