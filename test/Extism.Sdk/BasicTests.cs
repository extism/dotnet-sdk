--- conflicted
+++ resolved
@@ -178,7 +178,6 @@
         Encoding.UTF8.GetString(response).ShouldBe("HELLO FRODO!");
     }
 
-<<<<<<< HEAD
     [Fact]
     public void LogLevel()
     {
@@ -199,12 +198,12 @@
         content.ShouldNotContain("info");
         content.ShouldNotContain("debug");
         content.ShouldNotContain("trace");
-=======
+    }
+
     public class CountVowelsResponse
     {
         public int Count { get; set; }
         public int Total { get; set; }
         public string? Vowels { get; set; }
->>>>>>> 3dcc2e4f
     }
 }